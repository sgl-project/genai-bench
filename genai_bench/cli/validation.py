--- conflicted
+++ resolved
@@ -352,9 +352,15 @@
 
 def validate_object_storage_options(ctx, param, value):
     """Validate object storage options."""
-<<<<<<< HEAD
-    if param.name == "upload_results" and value and not ctx.params.get("bucket"):
-        raise click.UsageError("You must provide a bucket name when uploading results.")
+    if (
+        param.name == "upload_results"
+        and value
+        and not ctx.params.get("storage_bucket")
+    ):
+        raise click.UsageError(
+            "You must provide a storage bucket name (--storage-bucket) "
+            "when uploading results."
+        )
     return value
 
 
@@ -376,15 +382,4 @@
                 "--prompt-prefix-length-ratio. "
                 "Use only one of these options."
             )
-=======
-    if (
-        param.name == "upload_results"
-        and value
-        and not ctx.params.get("storage_bucket")
-    ):
-        raise click.UsageError(
-            "You must provide a storage bucket name (--storage-bucket) "
-            "when uploading results."
-        )
->>>>>>> 82180df1
     return value