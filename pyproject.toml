[project]
name = "genai-bench"
version = "0.0.2"
description = "A powerful benchmark tool designed for comprehensive token-level performance evaluation of large language model (LLM) serving systems."
authors = [{ name = "Chang Su", email = "chang.s.su@oracle.com" }]
<<<<<<< HEAD
requires-python = ">=3.10,<3.13"
=======
requires-python = ">=3.11,<3.14"
>>>>>>> eaeee9f0
readme = "README.md"
license = {text = "MIT"}
classifiers = [
    "Development Status :: 4 - Beta",
    "Intended Audience :: Developers",
    "License :: OSI Approved :: MIT License",
    "Programming Language :: Python :: 3",
    "Programming Language :: Python :: 3.10",
    "Programming Language :: Python :: 3.11",
    "Programming Language :: Python :: 3.12",
    "Programming Language :: Python :: 3.13",
    "Topic :: Software Development :: Libraries :: Python Modules",
    "Topic :: System :: Benchmark",
    "Typing :: Typed",
]
dependencies = [
    "locust>=2.37.14,<3.0.0",
    "numpy>=1.26.4",
    "requests>=2.32.3,<3.0.0",
    "transformers>=4.44.2,<5.0.0",
    "click>=8.1.7",
    "pandas>=2.2.2",
    "pydantic>=2.8.2",
    "rich>=13.8.0",
    "openpyxl>=3.1.5,<4.0.0",
    "matplotlib>=3.9.2,<4.0.0",
    "gevent>=24.2.1",
    "oci>=2.150.1",
    "tenacity>=8.2.3,<9.0.0",
    "datasets>=3.1.0",
    "pillow>=11.1.0,<12.0.0",
    "huggingface_hub>=0.20.0",
]

[project.scripts]
genai-bench = "genai_bench.cli.cli:cli"

[project.optional-dependencies]
dev = [
    "ruff>=0.5.6,<0.6.0",
    "mypy>=1.11.1,<2.0.0",
    "isort>=5.13.2,<6.0.0",
    "black>=24.8.0,<25.0.0",
    "pre-commit>=3.8.0,<4.0.0",
    "pytest>=8.3.2,<9.0.0",
    "pytest-cov>=5.0.0,<6.0.0",
]
aws = [
    "boto3>=1.34.0",
    "botocore>=1.34.0",
]
azure = [
    "azure-storage-blob>=12.19.0",
    "azure-identity>=1.15.0",
]
gcp = [
    "google-cloud-storage>=2.13.0",
    "google-auth>=2.25.0",
]
multi-cloud = [
    "boto3>=1.34.0",
    "botocore>=1.34.0",
    "azure-storage-blob>=12.19.0",
    "azure-identity>=1.15.0",
    "google-cloud-storage>=2.13.0",
    "google-auth>=2.25.0",
]
docs = [
    "mkdocs>=1.5.3",
    "mkdocs-material>=9.5.0",
    "mkdocs-material-extensions>=1.3.0",
    "mkdocs-minify-plugin>=0.8.0",
    "mike>=2.0.0",
    "pymdown-extensions>=10.5",
]

[tool.hatch.build.targets.sdist]
include = ["genai_bench"]

[tool.hatch.build.targets.wheel]
include = ["genai_bench"]

[build-system]
requires = ["hatchling"]
build-backend = "hatchling.build"

[tool.ruff]
<<<<<<< HEAD
target-version = "py310"
=======
target-version = "py313"
>>>>>>> eaeee9f0
line-length = 88
extend-exclude = [
]

[tool.ruff.lint]
select = [
    # pycodestyle
    "E",
    # Pyflakes
    "F",
    # flake8-bugbear
    "B",
    # flake8-simplify
    "SIM",
    "G",
]
ignore = [
    # star imports
    "F405", "F403",
    # lambda expression assignment
    "E731",
    # Loop control variable not used within loop body
    "B007",
    # logging statement uses f-string
    "G004",
    # Use a single `with` statement with multiple contexts
    "SIM117",
]

[tool.ruff.lint.per-file-ignores]
"examples/*" = ["F841"]
"genai_bench/sampling/__init__.py" = ["F401"]

[tool.black]
line-length = 88
<<<<<<< HEAD
target-version = ['py310']
=======
target-version = ['py313']
>>>>>>> eaeee9f0
exclude = '\.venv|build|dist'

[tool.isort]
profile = "black"
sections = [
    "FUTURE",
    "LOCUST",
    "STDLIB",
    "THIRDPARTY",
    "FIRSTPARTY",
    "LOCALFOLDER",
]
known_locust = ["locust"]<|MERGE_RESOLUTION|>--- conflicted
+++ resolved
@@ -3,11 +3,7 @@
 version = "0.0.2"
 description = "A powerful benchmark tool designed for comprehensive token-level performance evaluation of large language model (LLM) serving systems."
 authors = [{ name = "Chang Su", email = "chang.s.su@oracle.com" }]
-<<<<<<< HEAD
-requires-python = ">=3.10,<3.13"
-=======
 requires-python = ">=3.11,<3.14"
->>>>>>> eaeee9f0
 readme = "README.md"
 license = {text = "MIT"}
 classifiers = [
@@ -95,11 +91,7 @@
 build-backend = "hatchling.build"
 
 [tool.ruff]
-<<<<<<< HEAD
-target-version = "py310"
-=======
 target-version = "py313"
->>>>>>> eaeee9f0
 line-length = 88
 extend-exclude = [
 ]
@@ -135,11 +127,7 @@
 
 [tool.black]
 line-length = 88
-<<<<<<< HEAD
-target-version = ['py310']
-=======
 target-version = ['py313']
->>>>>>> eaeee9f0
 exclude = '\.venv|build|dist'
 
 [tool.isort]
